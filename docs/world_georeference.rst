--- conflicted
+++ resolved
@@ -30,15 +30,11 @@
     ...
       <!-- Define georeferenced coordinates to the world so GNSS/GPS sensors can be properly simulated -->
       <georeference>
-<<<<<<< HEAD
-        <utm_zone>30</utm_zone>
-=======
         <world_is_utm>true</world_is_utm>
         <!-- A reference point roughly within the area of the map to linearize coordinates -->
         <latitude>36.894718</latitude>
         <longitude>-2.316988</longitude>
         <height>100.0</height>
->>>>>>> 8cff2927
       </georeference>
     ...
     </mvsim_world>
@@ -50,17 +46,9 @@
 
 - ``<height>zz</height>``: The height over the WGS84 ellipsoid for the world (0,0,0).
 
-<<<<<<< HEAD
-- ``<world_to_enu_rotation_deg>tt</world_to_enu_rotation_deg>``: An optional rotation (in degrees) if you want North not to be aligned with +Y as it is the default.
-=======
 - ``<world_to_enu_rotation_deg>tt</world_to_enu_rotation_deg>``: An optional rotation (in degrees) if you want North not to be aligned with +Y as it is the default. Does not apply when using UTM coordinates.
->>>>>>> 8cff2927
 
 
 Parameters for worlds with local coordinates as `UTM coordinates <https://en.wikipedia.org/wiki/Universal_Transverse_Mercator_coordinate_system>`_:
 
-<<<<<<< HEAD
-- ``<utm_zone>nn</utm_zone>``: Specify the UTM zone number (longitude), positive/negative for Northern/Southern Hemisphere.
-=======
-- ``<world_is_utm>true</world_is_utm>``: Indicates that world coordinates are UTM coordinates, defined in the zone of the reference (lat,lon) geodetic coordinates.
->>>>>>> 8cff2927
+- ``<world_is_utm>true</world_is_utm>``: Indicates that world coordinates are UTM coordinates, defined in the zone of the reference (lat,lon) geodetic coordinates.
--- conflicted
+++ resolved
@@ -11,13 +11,8 @@
 
 // clang-format off
 #define MVSIM_MAJOR_VERSION 0
-<<<<<<< HEAD
-#define MVSIM_MINOR_VERSION 12
-#define MVSIM_PATCH_VERSION 1
-=======
 #define MVSIM_MINOR_VERSION 13
 #define MVSIM_PATCH_VERSION 0
->>>>>>> 8cff2927
 
 #define MVSIM_STR_EXP(__A) #__A
 #define MVSIM_STR(__A)  MVSIM_STR_EXP(__A)

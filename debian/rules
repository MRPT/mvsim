--- conflicted
+++ resolved
@@ -40,13 +40,8 @@
 	dh_auto_build -O--buildsystem=cmake -- python-install
 
 	# If we have libbox2d < 2.4 (or none), install the custom, embedded version of it:
-<<<<<<< HEAD
-	pwd
-	ls -l
-=======
 	# empty line first:
 	echo "" >> debian/libmvsim-simulator-dev.install
->>>>>>> 111d8e06
 	echo "usr/lib/*/libbox2d.a" >> debian/libmvsim-simulator-dev.install
 	echo "usr/lib/*/cmake/box2d/*" >> debian/libmvsim-simulator-dev.install
 	echo "usr/include/box2d/" >> debian/libmvsim-simulator-dev.install
